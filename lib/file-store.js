--- conflicted
+++ resolved
@@ -339,15 +339,10 @@
           if (err) {
             return done("Error uploading file");
           }
+          metaData.key = objectName;
           return done(null, new S3Object(metaData));
         }
-<<<<<<< HEAD
-        metaData.key = objectName;
-        return done(null, new S3Object(metaData));
-      });
-=======
       );
->>>>>>> 8a4e05c3
     });
   };
 
@@ -357,11 +352,7 @@
       srcKey = options.srcKey,
       destKey = options.destKey,
       destBucket = options.destBucket,
-<<<<<<< HEAD
-      replaceMetadata = options.replaceMetadata || (srcKeyPath === destKeyPath),
-=======
       replaceMetadata = options.replaceMetadata || srcKeyPath === destKeyPath,
->>>>>>> 8a4e05c3
       srcKeyPath = path.resolve(getBucketPath(srcBucket.name), srcKey),
       destKeyPath = path.resolve(getBucketPath(destBucket.name), destKey),
       srcMetadataFilePath = path.join(srcKeyPath, METADATA_FILE),
@@ -375,26 +366,6 @@
     }
 
     if (replaceMetadata) {
-<<<<<<< HEAD
-      const originalObject =
-        buildS3ObjectFromMetaDataFile(srcKey,
-          fs.readFileSync(srcMetadataFilePath));
-      createMetaData({
-        contentFile: destContentFilePath,
-        type: originalObject.contentType,
-        encoding: originalObject.contentEncoding,
-        disposition: originalObject.contentDisposition,
-        key: srcKey,
-        metaFile: destMetadataFilePath,
-        headers: req.headers
-      }, function (err, metaData) {
-        if (err) {
-          return done('Error updating metadata');
-        }
-        metaData.key = destKey;
-        return done(null, new S3Object(metaData));
-      });
-=======
       const originalObject = buildS3ObjectFromMetaDataFile(
         srcKey,
         fs.readFileSync(srcMetadataFilePath)
@@ -413,10 +384,10 @@
           if (err) {
             return done("Error updating metadata");
           }
+          metaData.key = destKey;
           return done(null, new S3Object(metaData));
         }
       );
->>>>>>> 8a4e05c3
     } else {
       fs.copySync(srcMetadataFilePath, destMetadataFilePath);
       fs.readFile(destMetadataFilePath, function(err, data) {
@@ -431,16 +402,6 @@
   const deleteObject = function(bucket, key, done) {
     const bucketPath = getBucketPath(bucket.name);
     const keyPath = path.resolve(bucketPath, key);
-<<<<<<< HEAD
-    async.map([path.join(keyPath, METADATA_FILE),
-    path.join(keyPath, CONTENT_FILE)], fs.unlink, function (err) {
-      if (err) {
-        return done(err);
-      }
-      fs.rmdir(keyPath, function () {
-        utils.removeEmptyDirectories(fs, bucketPath, function () {
-          return done();
-=======
     async.map(
       [path.join(keyPath, METADATA_FILE), path.join(keyPath, CONTENT_FILE)],
       fs.unlink,
@@ -452,7 +413,6 @@
           utils.removeEmptyDirectories(fs, bucketPath, function() {
             return done();
           });
->>>>>>> 8a4e05c3
         });
       }
     );
